--- conflicted
+++ resolved
@@ -2,12 +2,7 @@
 import pandas as pd
 import xarray as xr
 
-<<<<<<< HEAD
-from typing import Union
-
-=======
-from typing import Optional
->>>>>>> dc8d82be
+from typing import Union, Optional
 
 
 def gen_random_data_xr(
