import copy

import numpy as np

from scipy.stats import norm

from deepsensor.model.model import ProbabilisticModel
from deepsensor.data.task import Task


class AcquisitionFunction:
    """
    Parent class for acquisition functions.
    """

    def __init__(self, model: ProbabilisticModel):
        """
        Parameters
        ----------
        model : :class:`~.model.model.ProbabilisticModel`
            ...
        context_set_idx : int
            Index of context set to add new observations to when computing the
            acquisition function.
        """
        self.model = model
        self.min_or_max = -1

    def __call__(self, task: Task) -> np.ndarray:
        """
        ...

        Parameters
        ----------
        task : :class:`~.data.task.Task`
            Task object containing context and target sets.

        Returns
        -------
        :class:`numpy:numpy.ndarray`
            Acquisition function value/s. Shape ().

        Raises
        ------
        NotImplementedError
            Because this is an abstract method, it must be implemented by the
            subclass.
        """
        raise NotImplementedError


class AcquisitionFunctionOracle(AcquisitionFunction):
    """
    Signifies that the acquisition function is computed using the true
    target values.
    """


class AcquisitionFunctionParallel(AcquisitionFunction):
    """
    Parent class for acquisition functions that are computed across all search
    points in parallel.
    """

    def __call__(self, task: Task, X_s: np.ndarray) -> np.ndarray:
        """
        ...

        Parameters
        ----------
        task : :class:`~.data.task.Task`
            Task object containing context and target sets.
        X_s : :class:`numpy:numpy.ndarray`
            Search points. Shape (2, N_search).

        Returns
        -------
        :class:`numpy:numpy.ndarray`
            Should return acquisition function value/s. Shape (N_search,).

        Raises
        ------
        NotImplementedError
            Because this is an abstract method, it must be implemented by the
            subclass.
        """
        raise NotImplementedError


class MeanStddev(AcquisitionFunction):
    """Mean of the marginal variances."""

    def __init__(self, model: ProbabilisticModel):
        """
        ...

        Parameters
        ----------
        model : :class:`~.model.model.ProbabilisticModel`
            ...
        """
        super().__init__(model)
        self.min_or_max = "min"

    def __call__(self, task: Task, target_set_idx: int = 0):
        """
        ...

        Parameters
        ----------
        task : :class:`~.data.task.Task`
            ...
        target_set_idx : int, optional
            ..., by default 0

        Returns
        -------
        ...
            ...
        """
        return np.mean(self.model.stddev(task)[target_set_idx])


class MeanVariance(AcquisitionFunction):
    """Mean of the marginal variances."""

    def __init__(self, model: ProbabilisticModel):
        """
        ...

        Parameters
        ----------
        model : :class:`~.model.model.ProbabilisticModel`
            ...
        """
        super().__init__(model)
        self.min_or_max = "min"

    def __call__(self, task: Task, target_set_idx: int = 0):
        """
        ...

        Parameters
        ----------
        task : :class:`~.data.task.Task`
            ...
        target_set_idx : int, optional
            ..., by default 0

        Returns
        -------
        ...
            ...
        """
        return np.mean(self.model.variance(task)[target_set_idx])


class pNormStddev(AcquisitionFunction):
    """p-norm of the vector of marginal standard deviations."""

    def __init__(self, *args, p: int = 1, **kwargs):
        """
        ...

        Parameters
        ----------
        p : int, optional
            ..., by default 1
        """
        super().__init__(*args, **kwargs)
        self.p = p
        self.min_or_max = "min"

    def __call__(self, task: Task, target_set_idx: int = 0):
        """
        ...

        Parameters
        ----------
        task : :class:`~.data.task.Task`
            ...
        target_set_idx : int, optional
            ..., by default 0

        Returns
        -------
        ...
            ...
        """
        return np.linalg.norm(
            self.model.stddev(task)[target_set_idx].ravel(), ord=self.p
        )


class MeanMarginalEntropy(AcquisitionFunction):
    """Mean of the entropies of the marginal predictive distributions."""

    def __init__(self, model: ProbabilisticModel):
        """
        ...

        Parameters
        ----------
        model : :class:`~.model.model.ProbabilisticModel`
            ...
        """
        super().__init__(model)
        self.min_or_max = "min"

    def __call__(self, task):
        """
        ...

        Parameters
        ----------
        task : :class:`~.data.task.Task`
            ...

        Returns
        -------
        ...
            ...
        """
        marginal_entropy = self.model.mean_marginal_entropy(task)
        return marginal_entropy


class JointEntropy(AcquisitionFunction):
    """Joint entropy of the predictive distribution."""

    def __init__(self, model: ProbabilisticModel):
        """
        ...

        Parameters
        ----------
        model : :class:`~.model.model.ProbabilisticModel`
            ...
        """
        super().__init__(model)
        self.min_or_max = "min"

    def __call__(self, task: Task):
        """
        ...

        Parameters
        ----------
        task : :class:`~.data.task.Task`
            ...

        Returns
        -------
        ...
            ...
        """
        return self.model.joint_entropy(task)


class OracleMAE(AcquisitionFunctionOracle):
    """Oracle mean absolute error."""

    def __init__(self, model: ProbabilisticModel):
        """
        ...

        Parameters
        ----------
        model : :class:`~.model.model.ProbabilisticModel`
            ...
        """
        super().__init__(model)
        self.min_or_max = "min"

    def __call__(self, task: Task):
        """
        ...

        Parameters
        ----------
        task : :class:`~.data.task.Task`
            ...

        Returns
        -------
        ...
            ...
        """
        pred = self.model.mean(task)
        true = task["Y_t"]
        return np.mean(np.abs(pred - true))


class OracleRMSE(AcquisitionFunctionOracle):
    """Oracle root mean squared error."""

    def __init__(self, model: ProbabilisticModel):
        """
        ...

        Parameters
        ----------
        model : :class:`~.model.model.ProbabilisticModel`
            ...
        """
        super().__init__(model)
        self.min_or_max = "min"

    def __call__(self, task: Task):
        """
        ...

        Parameters
        ----------
        task : :class:`~.data.task.Task`
            ...

        Returns
        -------
        ...
            ...
        """
        pred = self.model.mean(task)
        true = task["Y_t"]
        return np.sqrt(np.mean((pred - true) ** 2))


class OracleMarginalNLL(AcquisitionFunctionOracle):
    """Oracle marginal negative log-likelihood."""

    def __init__(self, model: ProbabilisticModel):
        """
        ...

        Parameters
        ----------
        model : :class:`~.model.model.ProbabilisticModel`
            ...
        """
        super().__init__(model)
        self.min_or_max = "min"

    def __call__(self, task: Task):
        """
        ...

        Parameters
        ----------
        task : :class:`~.data.task.Task`
            ...

        Returns
        -------
        ...
            ...
        """
        pred = self.model.mean(task)
        true = task["Y_t"]
        return -np.mean(norm.logpdf(true, loc=pred, scale=self.model.stddev(task)))


class OracleJointNLL(AcquisitionFunctionOracle):
    """Oracle joint negative log-likelihood."""

    def __init__(self, model: ProbabilisticModel):
        """
        ...

        Parameters
        ----------
        model : :class:`~.model.model.ProbabilisticModel`
            ...
        """
        super().__init__(model)
        self.min_or_max = "min"

    def __call__(self, task: Task):
        """
        ...

        Parameters
        ----------
        task : :class:`~.data.task.Task`
            ...

        Returns
        -------
        ...
            ...
        """
        return -self.model.logpdf(task)


class Random(AcquisitionFunctionParallel):
    """Random acquisition function."""

    def __init__(self, seed: int = 42):
        """
        ...

        Parameters
        ----------
        seed : int, optional
            Random seed, by default 42.
        """
        self.rng = np.random.default_rng(seed)
        self.min_or_max = "max"

    def __call__(self, task: Task, X_s: np.ndarray):
        """
        ...

        Parameters
        ----------
        task : :class:`~.data.task.Task`
            ...
        X_s : :class:`numpy:numpy.ndarray`
            ...

        Returns
        -------
        float
            A random acquisition function value.
        """
        return self.rng.random(X_s.shape[1])


class ContextDist(AcquisitionFunctionParallel):
    """Distance to closest context point."""

    def __init__(self, context_set_idx: int = 0):
        """
        ...

        Parameters
        ----------
        context_set_idx : int, optional
            ..., by default 0
        """
        self.context_set_idx = context_set_idx
        self.min_or_max = "max"

    def __call__(self, task: Task, X_s: np.ndarray):
        """
        ...

        Parameters
        ----------
        task : :class:`~.data.task.Task`
            ...
        X_s : :class:`numpy:numpy.ndarray`
            ...

        Returns
        -------
        ...
            ...
        """
        X_c = task["X_c"][self.context_set_idx]

        if X_c.size == 0:
            # No sensors placed yet, so arbitrarily choose first query point by setting its
            #    acquisition fn to non-zero and all others to zero
            dist_to_closest_sensor = np.zeros(X_s.shape[-1])
            dist_to_closest_sensor[0] = 1
        else:
            # Use broadcasting to get matrix of distances from each possible
            #   new sensor location to each existing sensor location
            dists_all = np.linalg.norm(
                X_s[..., np.newaxis] - X_c[..., np.newaxis, :], axis
            )  # Shape (n_possible_locs, n_context + n_placed_sensors)

            # Compute distance to nearest sensor
            dist_to_closest_sensor = dists_all.min(axis=1)
        return dist_to_closest_sensor


class Stddev(AcquisitionFunctionParallel):
    """Model standard deviation."""

    def __init__(self, model: ProbabilisticModel):
        """
        ...

        Parameters
        ----------
        model : :class:`~.model.model.ProbabilisticModel`
            ...
        """
        super().__init__(model)
        self.min_or_max = "max"

    def __call__(self, task: Task, X_s: np.ndarray, target_set_idx: int = 0):
        """
        ...

        Parameters
        ----------
        task : :class:`~.data.task.Task`
            ...
        X_s : :class:`numpy:numpy.ndarray`
            ...
        target_set_idx : int, optional
            ..., by default 0

        Returns
        -------
        ...
            ...
        """
        # Set the target points to the search points
        task = copy.deepcopy(task)
        task["X_t"] = X_s

        return self.model.stddev(task)[target_set_idx]


class ExpectedImprovement(AcquisitionFunctionParallel):
<<<<<<< HEAD
    """Expected improvement (probability of exceeding the greatest value seen so far)."""
=======
    """
    Expected improvement acquisition function.

    .. note::

        The current implementation of this acquisition function is only valid
        for maximisation.
    """
>>>>>>> dc8d82be

    def __init__(self, model: ProbabilisticModel, context_set_idx: int = 0):
        """
        Parameters
        ----------
        model : :class:`~.model.model.ProbabilisticModel`
            ...
        context_set_idx : int
            Index of context set to add new observations to when computing the
            acquisition function.
        """
        super().__init__(model)
        self.context_set_idx = context_set_idx
        self.min_or_max = "max"

    def __call__(
        self, task: Task, X_s: np.ndarray, target_set_idx: int = 0
    ) -> np.ndarray:
        """
        Parameters
        ----------
        task : :class:`~.data.task.Task`
            Task object containing context and target sets.
        X_s : :class:`numpy:numpy.ndarray`
            Search points. Shape (2, N_search).
        target_set_idx : int
            Index of target set to compute acquisition function for.

        Returns
        -------
        :class:`numpy:numpy.ndarray`
            Acquisition function value/s. Shape (N_search,).
        """
        # Set the target points to the search points
        task = copy.deepcopy(task)
        task["X_t"] = X_s

        # Compute the predictive mean and variance of the target set
        mean = self.model.mean(task)[target_set_idx]

        if task["Y_c"][self.context_set_idx].size == 0:
            # No previous context points, so heuristically use the predictive mean as the
            # acquisition function. This will at least select the most positive predicted mean.
            return self.model.mean(task)[target_set_idx]
        else:
            # Determine the best target value seen so far
            best_target_value = task["Y_c"][self.context_set_idx].max()

        # Compute the standard deviation of the context set
        stddev = self.model.stddev(task)[self.context_set_idx]

        # Compute the expected improvement
        Z = (mean - best_target_value) / stddev
        ei = stddev * (mean - best_target_value) * norm.cdf(Z) + stddev * norm.pdf(Z)

        return ei<|MERGE_RESOLUTION|>--- conflicted
+++ resolved
@@ -516,9 +516,6 @@
 
 
 class ExpectedImprovement(AcquisitionFunctionParallel):
-<<<<<<< HEAD
-    """Expected improvement (probability of exceeding the greatest value seen so far)."""
-=======
     """
     Expected improvement acquisition function.
 
@@ -527,7 +524,6 @@
         The current implementation of this acquisition function is only valid
         for maximisation.
     """
->>>>>>> dc8d82be
 
     def __init__(self, model: ProbabilisticModel, context_set_idx: int = 0):
         """
